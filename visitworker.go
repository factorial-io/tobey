package main

import (
	"context"
<<<<<<< HEAD
	"log/slog"
	"sync"
	"time"

	"tobey/internal/collector"
=======
	"sync"
	"time"

	"tobey/internal/colly"
	logger "tobey/logger"

	lru "github.com/hashicorp/golang-lru/v2"
	"go.opentelemetry.io/otel/attribute"
	"go.opentelemetry.io/otel/trace"
)

var (
	collectors *lru.Cache[string, *colly.Collector] // Cannot grow unbound.
>>>>>>> 3228b500
)

// CreateVisitWorkersPool initizalizes a worker pool and fills it with a number
// of VisitWorker.
<<<<<<< HEAD
func CreateVisitWorkersPool(ctx context.Context, num int, cm *collector.Manager) *sync.WaitGroup {
=======
func CreateVisitWorkersPool(ctx context.Context, num int) sync.WaitGroup {
	log := logger.GetBaseLogger()
	l, _ := lru.New[string, *colly.Collector](128)
	collectors = l

>>>>>>> 3228b500
	var wg sync.WaitGroup

	slog.Debug("Starting visit workers...", "num", num)
	for i := 0; i < num; i++ {
		wg.Add(1)

		go func(id int) {
			if err := VisitWorker(ctx, id, cm); err != nil {
				slog.Error("Visit worker exited with error.", "worker.id", id, "error", err)
			} else {
				slog.Debug("Visit worker exited cleanly.", "worker.id", id)
			}
			wg.Done()
		}(i)
	}
	return &wg
}

// VisitWorker fetches a resource from a given URL, consumed from the work queue.
<<<<<<< HEAD
func VisitWorker(ctx context.Context, id int, cm *collector.Manager) error {
	wlogger := slog.With("worker.id", id)

=======
func VisitWorker(ctx context.Context, id int) error {
	log := logger.GetBaseLogger().WithField("Worker", id)
>>>>>>> 3228b500
	for {

		var package_visit *VisitMessagePackage
		var msg *VisitMessage

		msgs, errs := workQueue.ConsumeVisit()

		select {
		// This allows to stop a worker gracefully.
		case <-ctx.Done():
			return nil
		case err := <-errs:
<<<<<<< HEAD
=======
			_, span := tracer.Start(ctx, "handle.visit.queue.worker.error")
			log.Printf("Failed to consume from work queue: %s", err)
			span.RecordError(err)
			span.End()
>>>>>>> 3228b500
			return err
		case m := <-msgs:
			package_visit = m
			msg = package_visit.payload
		}
		rlogger := wlogger.With("run.id", msg.RunID)

<<<<<<< HEAD
		c, _ := cm.Get(msg.RunID)
		ok, retryAfter, err := c.Visit(msg.URL)
		if ok {
			rlogger.Debug("Scraped URL.", "url", msg.URL, "took", time.Since(msg.Created).Milliseconds())
			continue
		}
		if err != nil {
			rlogger.Error("Error scraping URL.", "url", msg.URL, "error", err)
			continue
		}
		if err := workQueue.DelayVisit(retryAfter, msg); err != nil {
			rlogger.Error("Failed to schedule delayed message.", "run.id", msg.RunID)
			// TODO: Nack and requeue msg, so it isn't lost.
			return err
		}
=======
		ctx_new, span := tracer.Start(*package_visit.context, "handle.visit.queue.worker")
		span.SetAttributes(attribute.String("Url", msg.URL))
		// We're creating a Collector lazily once it is needed.
		//
		// This is not only for saving time to construct these, but
		// instances also store information about parsed robots.txt
		// control files and performed requests.
		//
		// Each Collector only does handle a single crawl request. This
		// allows us to pass along request specific WebhookConfig.

		var c *colly.Collector
		if v, ok := collectors.Get(msg.CrawlRequestID); ok {
			c = v
		} else {

			if msg.CrawlRequestID == "" {
				log.Error("Message without CollectorConfig arrived.")
				continue
			}

			if msg.URL == "" {
				log.Error("Message without url arrived.")
				continue
			}
			if msg.CollectorConfig == nil {
				log.Error("Message without CollectorConfig arrived.")
				continue
			}

			log.Print("pre break")
			log.Print(msg.CollectorConfig)
			log.Print(msg.CollectorConfig.AllowedDomains)

			c = CreateCollector(
				ctx,
				msg.CrawlRequestID,
				redisconn,
				msg.CollectorConfig.AllowedDomains,
			)
			CollectorAttachCallbacks(
				c,
				// enqueue function, that will enqueue a single URL to
				// be crawled. The enqueue function is called whenever
				// a new URL is discovered by that Collector, i.e. by
				// looking at all links in a crawled page HTML.
				func(url string) error {
					ok := IsDomainAllowed(GetHostFromURL(url), msg.CollectorConfig.AllowedDomains)
					if !ok {
						log.Debug("Domain is not allowed: ", url)
						// log.Printf("Skipping enqueuing of crawl of URL (%s), domain not allowed...", msg.URL)
						return nil
					}
					if has, _ := c.HasVisited(url); has {
						log.Debug("Item ", url, " already visited.")
						return nil
					}

					progress.Update(ProgressUpdateMessagePackage{
						ctx_new,
						ProgressUpdateMessage{
							PROGRESS_STAGE_NAME,
							PROGRESS_STATE_QUEUED_FOR_CRAWLING,
							msg.CrawlRequestID,
							url,
						},
					})
					return workQueue.PublishURL(
						ctx_new, //todo find the righr
						// Passing the crawl request ID, so when
						// consumed the URL is crawled by the matching
						// Collector.
						msg.CrawlRequestID,
						url,
						msg.CollectorConfig,
						msg.WebhookConfig,
					)
				},
				// collect function that is called once we have a
				// result. Uses the information provided in the original
				// crawl request, i.e. the WebhookConfig, that we have
				// received via the queued message.
				func(res *colly.Response) {
					// log.Printf("Worker (%d, %d) scraped URL (%s) and got response", id, c.ID, res.Request.URL)
					if msg.WebhookConfig != nil && msg.WebhookConfig.Endpoint != "" {
						webhookDispatcher.Send(ctx_new, msg.WebhookConfig, res)
					} else {
						//TODO handle message differently
						log.Error("Missing Webhook")
					}
				},
			)
			collectors.Add(msg.CrawlRequestID, c)
		}

		ok := IsDomainAllowed(GetHostFromURL(msg.URL), msg.CollectorConfig.AllowedDomains)
		if !ok {
			log.Debug("Skipping crawl of URL (", msg.URL, "), domain not allowed...")
			span.AddEvent("Domain is not Allowed",
				trace.WithAttributes(
					attribute.String("Url", msg.URL),
				))
			span.End()
			continue
		}
		if has, _ := c.HasVisited(msg.URL); has {
			log.Debug("Skipping crawl of URL (", msg.URL, "), is already visited...")
			span.AddEvent("Url is already visited",
				trace.WithAttributes(
					attribute.String("Url", msg.URL),
				))
			span.End()
			continue
		}

		ok, retryAfter, err := limiter(msg.URL)
		if err != nil {
			log.Printf("Error while checking rate limiter for  message: %v", msg.CrawlRequestID)
			span.AddEvent("Url has reached rate limit",
				trace.WithAttributes(
					attribute.String("Url", msg.URL),
				))
			span.End()
			return err
			// TODO: Rollback, Nack and requeue msg, so it isn't lost.
		} else if !ok { // Hit rate limit, retryAfter is now > 0
			if err := workQueue.DelayVisit(ctx_new, retryAfter, package_visit); err != nil {
				log.Printf("Failed to schedule delayed message: %v", msg.CrawlRequestID)

				span.AddEvent("Failed to schedule delayed message",
					trace.WithAttributes(
						attribute.String("Url", msg.URL),
					))
				// TODO: Nack and requeue msg, so it isn't lost.
				span.End()
				return err
			}
		}
		log.Info("Visiting URL ", msg.URL)

		// Sync crawl the URL.
		if err := c.Visit(msg.URL); err != nil {
			log.Error("Error visiting URL ", msg.URL, ":", err)
			progress.Update(ProgressUpdateMessagePackage{
				ctx_new,
				ProgressUpdateMessage{
					PROGRESS_STAGE_NAME,
					PROGRESS_STATE_Errored,
					msg.CrawlRequestID,
					msg.URL,
				},
			})
			span.AddEvent("Error Visiting Url",
				trace.WithAttributes(
					attribute.String("Url", msg.URL),
				))
			span.End()
			continue
		}

		progress.Update(ProgressUpdateMessagePackage{
			ctx_new,
			ProgressUpdateMessage{
				PROGRESS_STAGE_NAME,
				PROGRESS_STATE_CRAWLED,
				msg.CrawlRequestID,
				msg.URL,
			},
		})
		log.Infof("Worker (%d) scraped URL (%s), took %d ms", id, msg.URL, time.Since(msg.Created).Milliseconds())
		span.AddEvent("Webpage is scraped",
			trace.WithAttributes(
				attribute.String("Url", msg.URL),
			))
		span.End()
>>>>>>> 3228b500
	}
}<|MERGE_RESOLUTION|>--- conflicted
+++ resolved
@@ -2,40 +2,19 @@
 
 import (
 	"context"
-<<<<<<< HEAD
 	"log/slog"
 	"sync"
 	"time"
 
 	"tobey/internal/collector"
-=======
-	"sync"
-	"time"
 
-	"tobey/internal/colly"
-	logger "tobey/logger"
-
-	lru "github.com/hashicorp/golang-lru/v2"
 	"go.opentelemetry.io/otel/attribute"
 	"go.opentelemetry.io/otel/trace"
 )
 
-var (
-	collectors *lru.Cache[string, *colly.Collector] // Cannot grow unbound.
->>>>>>> 3228b500
-)
-
 // CreateVisitWorkersPool initizalizes a worker pool and fills it with a number
 // of VisitWorker.
-<<<<<<< HEAD
 func CreateVisitWorkersPool(ctx context.Context, num int, cm *collector.Manager) *sync.WaitGroup {
-=======
-func CreateVisitWorkersPool(ctx context.Context, num int) sync.WaitGroup {
-	log := logger.GetBaseLogger()
-	l, _ := lru.New[string, *colly.Collector](128)
-	collectors = l
-
->>>>>>> 3228b500
 	var wg sync.WaitGroup
 
 	slog.Debug("Starting visit workers...", "num", num)
@@ -55,14 +34,9 @@
 }
 
 // VisitWorker fetches a resource from a given URL, consumed from the work queue.
-<<<<<<< HEAD
 func VisitWorker(ctx context.Context, id int, cm *collector.Manager) error {
 	wlogger := slog.With("worker.id", id)
 
-=======
-func VisitWorker(ctx context.Context, id int) error {
-	log := logger.GetBaseLogger().WithField("Worker", id)
->>>>>>> 3228b500
 	for {
 
 		var package_visit *VisitMessagePackage
@@ -75,21 +49,29 @@
 		case <-ctx.Done():
 			return nil
 		case err := <-errs:
-<<<<<<< HEAD
-=======
 			_, span := tracer.Start(ctx, "handle.visit.queue.worker.error")
-			log.Printf("Failed to consume from work queue: %s", err)
+			wlogger.Error("Failed to consume from work queue.", "error", err)
 			span.RecordError(err)
 			span.End()
->>>>>>> 3228b500
+
 			return err
 		case m := <-msgs:
-			package_visit = m
-			msg = package_visit.payload
+			msg = m
 		}
-		rlogger := wlogger.With("run.id", msg.RunID)
+		rlogger := wlogger.With("run.id", msg.RunID, "url", msg.URL)
 
-<<<<<<< HEAD
+		ctx_new, span := tracer.Start(*package_visit.context, "handle.visit.queue.worker")
+		span.SetAttributes(attribute.String("Url", msg.URL))
+
+		if msg.RunID == 0 {
+			rlogger.Error("Message without run ID arrived.")
+			continue
+		}
+		if msg.URL == "" {
+			rlogger.Error("Message without URL arrived.")
+			continue
+		}
+
 		c, _ := cm.Get(msg.RunID)
 		ok, retryAfter, err := c.Visit(msg.URL)
 		if ok {
@@ -98,163 +80,12 @@
 		}
 		if err != nil {
 			rlogger.Error("Error scraping URL.", "url", msg.URL, "error", err)
-			continue
-		}
-		if err := workQueue.DelayVisit(retryAfter, msg); err != nil {
-			rlogger.Error("Failed to schedule delayed message.", "run.id", msg.RunID)
-			// TODO: Nack and requeue msg, so it isn't lost.
-			return err
-		}
-=======
-		ctx_new, span := tracer.Start(*package_visit.context, "handle.visit.queue.worker")
-		span.SetAttributes(attribute.String("Url", msg.URL))
-		// We're creating a Collector lazily once it is needed.
-		//
-		// This is not only for saving time to construct these, but
-		// instances also store information about parsed robots.txt
-		// control files and performed requests.
-		//
-		// Each Collector only does handle a single crawl request. This
-		// allows us to pass along request specific WebhookConfig.
-
-		var c *colly.Collector
-		if v, ok := collectors.Get(msg.CrawlRequestID); ok {
-			c = v
-		} else {
-
-			if msg.CrawlRequestID == "" {
-				log.Error("Message without CollectorConfig arrived.")
-				continue
-			}
-
-			if msg.URL == "" {
-				log.Error("Message without url arrived.")
-				continue
-			}
-			if msg.CollectorConfig == nil {
-				log.Error("Message without CollectorConfig arrived.")
-				continue
-			}
-
-			log.Print("pre break")
-			log.Print(msg.CollectorConfig)
-			log.Print(msg.CollectorConfig.AllowedDomains)
-
-			c = CreateCollector(
-				ctx,
-				msg.CrawlRequestID,
-				redisconn,
-				msg.CollectorConfig.AllowedDomains,
-			)
-			CollectorAttachCallbacks(
-				c,
-				// enqueue function, that will enqueue a single URL to
-				// be crawled. The enqueue function is called whenever
-				// a new URL is discovered by that Collector, i.e. by
-				// looking at all links in a crawled page HTML.
-				func(url string) error {
-					ok := IsDomainAllowed(GetHostFromURL(url), msg.CollectorConfig.AllowedDomains)
-					if !ok {
-						log.Debug("Domain is not allowed: ", url)
-						// log.Printf("Skipping enqueuing of crawl of URL (%s), domain not allowed...", msg.URL)
-						return nil
-					}
-					if has, _ := c.HasVisited(url); has {
-						log.Debug("Item ", url, " already visited.")
-						return nil
-					}
-
-					progress.Update(ProgressUpdateMessagePackage{
-						ctx_new,
-						ProgressUpdateMessage{
-							PROGRESS_STAGE_NAME,
-							PROGRESS_STATE_QUEUED_FOR_CRAWLING,
-							msg.CrawlRequestID,
-							url,
-						},
-					})
-					return workQueue.PublishURL(
-						ctx_new, //todo find the righr
-						// Passing the crawl request ID, so when
-						// consumed the URL is crawled by the matching
-						// Collector.
-						msg.CrawlRequestID,
-						url,
-						msg.CollectorConfig,
-						msg.WebhookConfig,
-					)
-				},
-				// collect function that is called once we have a
-				// result. Uses the information provided in the original
-				// crawl request, i.e. the WebhookConfig, that we have
-				// received via the queued message.
-				func(res *colly.Response) {
-					// log.Printf("Worker (%d, %d) scraped URL (%s) and got response", id, c.ID, res.Request.URL)
-					if msg.WebhookConfig != nil && msg.WebhookConfig.Endpoint != "" {
-						webhookDispatcher.Send(ctx_new, msg.WebhookConfig, res)
-					} else {
-						//TODO handle message differently
-						log.Error("Missing Webhook")
-					}
-				},
-			)
-			collectors.Add(msg.CrawlRequestID, c)
-		}
-
-		ok := IsDomainAllowed(GetHostFromURL(msg.URL), msg.CollectorConfig.AllowedDomains)
-		if !ok {
-			log.Debug("Skipping crawl of URL (", msg.URL, "), domain not allowed...")
-			span.AddEvent("Domain is not Allowed",
-				trace.WithAttributes(
-					attribute.String("Url", msg.URL),
-				))
-			span.End()
-			continue
-		}
-		if has, _ := c.HasVisited(msg.URL); has {
-			log.Debug("Skipping crawl of URL (", msg.URL, "), is already visited...")
-			span.AddEvent("Url is already visited",
-				trace.WithAttributes(
-					attribute.String("Url", msg.URL),
-				))
-			span.End()
-			continue
-		}
-
-		ok, retryAfter, err := limiter(msg.URL)
-		if err != nil {
-			log.Printf("Error while checking rate limiter for  message: %v", msg.CrawlRequestID)
-			span.AddEvent("Url has reached rate limit",
-				trace.WithAttributes(
-					attribute.String("Url", msg.URL),
-				))
-			span.End()
-			return err
-			// TODO: Rollback, Nack and requeue msg, so it isn't lost.
-		} else if !ok { // Hit rate limit, retryAfter is now > 0
-			if err := workQueue.DelayVisit(ctx_new, retryAfter, package_visit); err != nil {
-				log.Printf("Failed to schedule delayed message: %v", msg.CrawlRequestID)
-
-				span.AddEvent("Failed to schedule delayed message",
-					trace.WithAttributes(
-						attribute.String("Url", msg.URL),
-					))
-				// TODO: Nack and requeue msg, so it isn't lost.
-				span.End()
-				return err
-			}
-		}
-		log.Info("Visiting URL ", msg.URL)
-
-		// Sync crawl the URL.
-		if err := c.Visit(msg.URL); err != nil {
-			log.Error("Error visiting URL ", msg.URL, ":", err)
 			progress.Update(ProgressUpdateMessagePackage{
 				ctx_new,
 				ProgressUpdateMessage{
 					PROGRESS_STAGE_NAME,
 					PROGRESS_STATE_Errored,
-					msg.CrawlRequestID,
+					msg.RunID,
 					msg.URL,
 				},
 			})
@@ -265,22 +96,32 @@
 			span.End()
 			continue
 		}
+		if err := workQueue.DelayVisit(retryAfter, msg); err != nil {
+			rlogger.Error("Failed to schedule delayed message.", "run.id", msg.RunID)
+			span.AddEvent("Failed to schedule delayed message", trace.WithAttributes(
+				attribute.String("Url", msg.URL),
+			))
+			// TODO: Nack and requeue msg, so it isn't lost.
+			span.End()
+			return err
+		}
+
+		rlogger.Info("Scraped URL.", "took", time.Since(msg.Created).Milliseconds())
+		span.AddEvent("URL has been scraped",
+			trace.WithAttributes(
+				attribute.String("Url", msg.URL),
+			))
+		span.End()
 
 		progress.Update(ProgressUpdateMessagePackage{
 			ctx_new,
 			ProgressUpdateMessage{
 				PROGRESS_STAGE_NAME,
 				PROGRESS_STATE_CRAWLED,
-				msg.CrawlRequestID,
+				msg.RunID,
 				msg.URL,
 			},
 		})
-		log.Infof("Worker (%d) scraped URL (%s), took %d ms", id, msg.URL, time.Since(msg.Created).Milliseconds())
-		span.AddEvent("Webpage is scraped",
-			trace.WithAttributes(
-				attribute.String("Url", msg.URL),
-			))
-		span.End()
->>>>>>> 3228b500
+
 	}
 }