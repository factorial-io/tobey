package main

import (
	"bytes"
	"context"
	"encoding/json"
<<<<<<< HEAD
	"log/slog"
=======
	"errors"
	"io"
>>>>>>> 3228b500
	"net/http"
	"time"
<<<<<<< HEAD
	"tobey/internal/collector"
=======

	"tobey/helper"
	"tobey/internal/colly"
	logger "tobey/logger"
>>>>>>> 3228b500

	"github.com/cenkalti/backoff/v4"
	"go.opentelemetry.io/contrib/instrumentation/net/http/otelhttp"
	"go.opentelemetry.io/otel"
	"go.opentelemetry.io/otel/attribute"
	"go.opentelemetry.io/otel/codes"
	"go.opentelemetry.io/otel/metric"
)

<<<<<<< HEAD
type WebhookPayload struct {
	Action string `json:"action"`

	Data interface{} `json:"data"` // Pass through arbitrary data here.
=======
type WebhookConfig struct {
	Endpoint string      `json:"endpoint"`
	Data     interface{} `json:"data"` // Accept arbitrary data here.
}

// Have a Package to handle metadata.
type WebhookPayloadPackage struct {
	ctx     context.Context
	payload WebhookPayload
}
>>>>>>> 3228b500

// The messages that should go over the wire.
type WebhookPayload struct {
	Action string         `json:"action"`
	Data   *WebhookConfig `json:"data"` // Pass through arbitrary data here.
	// TODO: Figure out if we want to use "Standard Webhook" and/or if
	// we than want to nest all results data under Data as to prevent
	// collisions with Action and other fields.
	// TODO Talk about the interface variation
	RequestURL   string `json:"request_url"`
	ResponseBody []byte `json:"response_body"` // Will be base64 encoded once marshalled.
}

var (
	tracer              = otel.Tracer("call.webhook")
	meter               = otel.Meter("call.webhook")
	numbe_of_exceptions metric.Int64Counter
)

type ProcessWebhooksManager struct {
	client *http.Client
}

func NewProcessWebhooksManager() *ProcessWebhooksManager {
	return &ProcessWebhooksManager{
		&http.Client{Transport: otelhttp.NewTransport(http.DefaultTransport)},
	}
}

<<<<<<< HEAD
// Send tries to send a message to the configured webhook endpoint. The send
func (wd *WebhookDispatcher) Send(webhook *WebhookConfig, res *collector.Response) error {
=======
func (w ProcessWebhooksManager) startHandle(ctx context.Context, webhookQueue chan WebhookPayloadPackage, pnumber int) {
	log := logger.GetBaseLogger().WithField("Worker", pnumber)
	// todo handle empty buffered queue
	for {
		select {
		case <-ctx.Done():
			log.Println("Close worker", pnumber)
			// The context is over, stop processing results
			return
		case result_package, ok1 := <-webhookQueue:

			// This context is dynamic because of the different items.
			if result_package.ctx == nil {
				result_package.ctx = context.Background()
			}

			// Start the tracing
			ctx_fresh, parentSpan := tracer.Start(result_package.ctx, "handle.webhook.queue.worker")
			result := result_package.payload

			parentSpan.SetAttributes(attribute.Int("worker", pnumber))
			if !ok1 {
				parentSpan.SetAttributes(attribute.Int("worker", pnumber))
				parentSpan.RecordError(errors.New("channel is closed"))
				parentSpan.End()
				return
			}

			if result.RequestURL == "" {
				log.Error("url empty")
				parentSpan.SetAttributes(attribute.Int("worker", pnumber))
				parentSpan.RecordError(errors.New("URL is empty on page"))
				parentSpan.End()
				continue
			}

			err := backoff.RetryNotify(func() error {
				err := w.sendWebhook(ctx_fresh, result, result.Data.Endpoint, "")
				return err
			}, backoff.WithContext(backoff.NewExponentialBackOff(), ctx), func(err error, t time.Duration) {
				log.Info("Retrying to send webhook in", t, err)
			})

			if err != nil {
				log.Info("Sending webhook ultimately failed:", err)
			} else {
				log.Info("Webhook succesfully sent:", result.RequestURL)
			}

			parentSpan.End()
		}
	}
}
>>>>>>> 3228b500

func (w *ProcessWebhooksManager) sendWebhook(ctx context.Context, data WebhookPayload, url string, webhookId string) error {
	log := logger.GetBaseLogger().WithField("Path", "progress::sendProgressUpdate")

	ctx_send_webhook, span := tracer.Start(ctx, "handle.webhook.queue.send")
	defer span.End()

	// Marshal the data into JSON
	jsonBytes, err := json.Marshal(data)
	if err != nil {
		log.Error("json marshal failed")
		span.SetStatus(codes.Error, "json marshal failed")
		span.SetAttributes(attribute.String("data", "TODO"))
		span.RecordError(err)
		return err
	}

	// Prepare the webhook request
	span.SetAttributes(attribute.String("webhook_url", url))
	span.SetAttributes(attribute.String("request_url", data.RequestURL))
	req, err := http.NewRequestWithContext(ctx_send_webhook, "POST", url, bytes.NewBuffer(jsonBytes))
	if err != nil {
		log.Error("Cant create request")
		span.SetStatus(codes.Error, "cant create new request")
		span.RecordError(err)
		return err
	}

<<<<<<< HEAD
	slog.Debug("Sending webhook got for crawl response...", "url", res.Request.URL, "endpoint", webhook.Endpoint)
=======
	req.Header.Set("Content-Type", "application/json")
>>>>>>> 3228b500

	// Send the webhook request
	resp, err := w.client.Do(req)
	if err != nil {
		log.Error("Cant do request")
		span.SetStatus(codes.Error, "Request failed")
		span.SetAttributes(attribute.String("url", resp.Status))
		span.RecordError(err)
		return err
	}

<<<<<<< HEAD
	wd.wg.Add(1)
	go func() {
		err := backoff.RetryNotify(func() error {
			_, err := wd.client.Do(req)
			return err
		}, backoff.WithMaxRetries(backoff.NewExponentialBackOff(), 0), func(err error, t time.Duration) {
			slog.Info("Retrying to send webhook...", "duration", t, "error", err)
		})
		if err != nil {
			slog.Error("Sending webhook ultimately failed.", "error", err)
		} else {
			// log.Printf("Webhook succesfully sent: %s", webhook.Endpoint)
=======
	defer func(Body io.ReadCloser) {
		if err := Body.Close(); err != nil {
			span.SetStatus(codes.Error, "operationThatCouldFail failed")
			span.RecordError(err)
			log.Println("Error closing response body:", err)
>>>>>>> 3228b500
		}
	}(resp.Body)
	span.SetAttributes(attribute.String("status", resp.Status))
	// Determine the status based on the response code
	status := "failed"
	if resp.StatusCode == http.StatusOK {
		status = "delivered"
	}

	log.Debug("The current status is:", status)

	if status == "failed" {
		var body_bytes []byte
		resp.Body.Read(body_bytes)
		span.SetAttributes(attribute.String("Body", string(body_bytes[:])))
		span.SetStatus(codes.Error, "operationThatCouldFail failed")
		span.RecordError(err)
		return errors.New(status)
	}

	return nil
}

func (w *ProcessWebhooksManager) Start(ctx context.Context, webhookQueue chan WebhookPayloadPackage) {
	//todo add recovery
	go func(ctx context.Context, webhookQueue chan WebhookPayloadPackage) {
		count := helper.GetEnvInt("TOBEY_WEBHOOK_WORKER", 4)
		for i := 0; i < count; i++ {
			go w.startHandle(ctx, webhookQueue, i)
		}
	}(ctx, webhookQueue)
}

type WebhookDispatcher struct {
	webhookQueue chan WebhookPayloadPackage
}

func NewWebhookDispatcher(webhookQueue chan WebhookPayloadPackage) *WebhookDispatcher {
	return &WebhookDispatcher{
		webhookQueue: webhookQueue,
	}
}

func (wd *WebhookDispatcher) Send(ctx context.Context, webhook *WebhookConfig, res *colly.Response) error {
	webhook_package := WebhookPayloadPackage{
		ctx: ctx,
		payload: WebhookPayload{
			Action: "collector.response",

			// We pass through the data we received taking in the
			// initial crawl request, verbatim.
			Data: webhook,

			RequestURL:   res.Request.URL.String(),
			ResponseBody: res.Body[:],
		},
	}

	wd.webhookQueue <- webhook_package

	return nil
}<|MERGE_RESOLUTION|>--- conflicted
+++ resolved
@@ -4,22 +4,14 @@
 	"bytes"
 	"context"
 	"encoding/json"
-<<<<<<< HEAD
-	"log/slog"
-=======
 	"errors"
 	"io"
->>>>>>> 3228b500
+	"log/slog"
 	"net/http"
 	"time"
-<<<<<<< HEAD
+
+	"tobey/helper"
 	"tobey/internal/collector"
-=======
-
-	"tobey/helper"
-	"tobey/internal/colly"
-	logger "tobey/logger"
->>>>>>> 3228b500
 
 	"github.com/cenkalti/backoff/v4"
 	"go.opentelemetry.io/contrib/instrumentation/net/http/otelhttp"
@@ -29,23 +21,11 @@
 	"go.opentelemetry.io/otel/metric"
 )
 
-<<<<<<< HEAD
-type WebhookPayload struct {
-	Action string `json:"action"`
-
-	Data interface{} `json:"data"` // Pass through arbitrary data here.
-=======
-type WebhookConfig struct {
-	Endpoint string      `json:"endpoint"`
-	Data     interface{} `json:"data"` // Accept arbitrary data here.
-}
-
 // Have a Package to handle metadata.
 type WebhookPayloadPackage struct {
 	ctx     context.Context
 	payload WebhookPayload
 }
->>>>>>> 3228b500
 
 // The messages that should go over the wire.
 type WebhookPayload struct {
@@ -75,17 +55,13 @@
 	}
 }
 
-<<<<<<< HEAD
-// Send tries to send a message to the configured webhook endpoint. The send
-func (wd *WebhookDispatcher) Send(webhook *WebhookConfig, res *collector.Response) error {
-=======
 func (w ProcessWebhooksManager) startHandle(ctx context.Context, webhookQueue chan WebhookPayloadPackage, pnumber int) {
-	log := logger.GetBaseLogger().WithField("Worker", pnumber)
+	wlogger := slog.With("worker.id", pnumber)
 	// todo handle empty buffered queue
 	for {
 		select {
 		case <-ctx.Done():
-			log.Println("Close worker", pnumber)
+			wlogger.Debug("Close worker")
 			// The context is over, stop processing results
 			return
 		case result_package, ok1 := <-webhookQueue:
@@ -108,7 +84,7 @@
 			}
 
 			if result.RequestURL == "" {
-				log.Error("url empty")
+				wlogger.Error("url empty")
 				parentSpan.SetAttributes(attribute.Int("worker", pnumber))
 				parentSpan.RecordError(errors.New("URL is empty on page"))
 				parentSpan.End()
@@ -119,23 +95,22 @@
 				err := w.sendWebhook(ctx_fresh, result, result.Data.Endpoint, "")
 				return err
 			}, backoff.WithContext(backoff.NewExponentialBackOff(), ctx), func(err error, t time.Duration) {
-				log.Info("Retrying to send webhook in", t, err)
+				wlogger.Info("Retrying to send webhook in", t, err)
 			})
 
 			if err != nil {
-				log.Info("Sending webhook ultimately failed:", err)
+				wlogger.Info("Sending webhook ultimately failed.", "error", err)
 			} else {
-				log.Info("Webhook succesfully sent:", result.RequestURL)
+				wlogger.Info("Webhook succesfully sent.", "url", result.RequestURL)
 			}
 
 			parentSpan.End()
 		}
 	}
 }
->>>>>>> 3228b500
 
 func (w *ProcessWebhooksManager) sendWebhook(ctx context.Context, data WebhookPayload, url string, webhookId string) error {
-	log := logger.GetBaseLogger().WithField("Path", "progress::sendProgressUpdate")
+	logger := slog.With("Path", "progress::sendProgressUpdate")
 
 	ctx_send_webhook, span := tracer.Start(ctx, "handle.webhook.queue.send")
 	defer span.End()
@@ -143,7 +118,7 @@
 	// Marshal the data into JSON
 	jsonBytes, err := json.Marshal(data)
 	if err != nil {
-		log.Error("json marshal failed")
+		logger.Error("json marshal failed")
 		span.SetStatus(codes.Error, "json marshal failed")
 		span.SetAttributes(attribute.String("data", "TODO"))
 		span.RecordError(err)
@@ -155,48 +130,29 @@
 	span.SetAttributes(attribute.String("request_url", data.RequestURL))
 	req, err := http.NewRequestWithContext(ctx_send_webhook, "POST", url, bytes.NewBuffer(jsonBytes))
 	if err != nil {
-		log.Error("Cant create request")
+		logger.Error("Cant create request")
 		span.SetStatus(codes.Error, "cant create new request")
 		span.RecordError(err)
 		return err
 	}
 
-<<<<<<< HEAD
-	slog.Debug("Sending webhook got for crawl response...", "url", res.Request.URL, "endpoint", webhook.Endpoint)
-=======
 	req.Header.Set("Content-Type", "application/json")
->>>>>>> 3228b500
 
 	// Send the webhook request
 	resp, err := w.client.Do(req)
 	if err != nil {
-		log.Error("Cant do request")
+		logger.Error("Cant do request")
 		span.SetStatus(codes.Error, "Request failed")
 		span.SetAttributes(attribute.String("url", resp.Status))
 		span.RecordError(err)
 		return err
 	}
 
-<<<<<<< HEAD
-	wd.wg.Add(1)
-	go func() {
-		err := backoff.RetryNotify(func() error {
-			_, err := wd.client.Do(req)
-			return err
-		}, backoff.WithMaxRetries(backoff.NewExponentialBackOff(), 0), func(err error, t time.Duration) {
-			slog.Info("Retrying to send webhook...", "duration", t, "error", err)
-		})
-		if err != nil {
-			slog.Error("Sending webhook ultimately failed.", "error", err)
-		} else {
-			// log.Printf("Webhook succesfully sent: %s", webhook.Endpoint)
-=======
 	defer func(Body io.ReadCloser) {
 		if err := Body.Close(); err != nil {
 			span.SetStatus(codes.Error, "operationThatCouldFail failed")
 			span.RecordError(err)
-			log.Println("Error closing response body:", err)
->>>>>>> 3228b500
+			logger.Error("Error closing response body.", "error", err)
 		}
 	}(resp.Body)
 	span.SetAttributes(attribute.String("status", resp.Status))
@@ -206,7 +162,7 @@
 		status = "delivered"
 	}
 
-	log.Debug("The current status is:", status)
+	logger.Debug("Current status changed.", "status", status)
 
 	if status == "failed" {
 		var body_bytes []byte
@@ -240,7 +196,7 @@
 	}
 }
 
-func (wd *WebhookDispatcher) Send(ctx context.Context, webhook *WebhookConfig, res *colly.Response) error {
+func (wd *WebhookDispatcher) Send(ctx context.Context, webhook *WebhookConfig, res *collector.Response) error {
 	webhook_package := WebhookPayloadPackage{
 		ctx: ctx,
 		payload: WebhookPayload{
