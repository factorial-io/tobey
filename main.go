package main

import (
	"context"
	"encoding/json"
	"errors"
<<<<<<< HEAD
	"fmt"
	"io/ioutil"
	"log/slog"
=======
>>>>>>> 3228b500
	"net/http"
	"net/url"
	"os"
	"os/signal"
	"path/filepath"
	"strconv"
	"strings"
	"time"
<<<<<<< HEAD
	"tobey/internal/collector"
=======
	"tobey/helper"
	logger "tobey/logger"
>>>>>>> 3228b500

	"github.com/google/uuid"
	"github.com/peterbourgon/diskv"
	amqp "github.com/rabbitmq/amqp091-go"
	"github.com/redis/go-redis/v9"
	"go.opentelemetry.io/contrib/instrumentation/github.com/gorilla/mux/otelmux"
	"go.opentelemetry.io/contrib/instrumentation/runtime"
)

var (
	// Debug enables or disables debug mode.
	Debug = false

	// NumVisitWorkers hard codes the number of workers we start at startup.
	NumVisitWorkers int = 10

	// MaxParallelRuns specifies how many collectors we keep in memory, and thus
	// limits the maximum number of parrallel runs that we can perform.
	MaxParallelRuns int = 128
)

var (
	redisconn    *redis.Client
	rabbitmqconn *amqp.Connection
	cachedisk    *diskv.Diskv

	workQueue WorkQueue
	runStore  RunStore

	limiter           LimiterAllowFn
	webhookDispatcher *WebhookDispatcher
	progress          Progress
)

func main() {
<<<<<<< HEAD
	slog.Info("Tobey starting...")

	if Debug {
		slog.Info("Debug mode is on.")
		slog.SetLogLoggerLevel(slog.LevelDebug)
	}
=======
>>>>>>> 3228b500

	logger.InitLoggerDefault(helper.GetEnvString("LOG_LEVEL", "debug"))

	log := logger.GetBaseLogger().WithField("Version", "0.0.3")
	//todo add opentelemetry logging
	log.Print("Tobey starting...")
	ctx, stop := signal.NotifyContext(context.Background(), os.Interrupt)

	// Setup Opentelemetry
	shutdown, erro := setupOTelSDK(ctx)
	if erro != nil {
		panic("ahh")
	}
	err := runtime.Start(runtime.WithMinimumReadMemStatsInterval(time.Second))
	if err != nil {
		log.Fatal(err)
	}

	go startHealthcheck()

	redisconn = maybeRedis(ctx)
	rabbitmqconn = maybeRabbitMQ(ctx)

	runStore = CreateRunStore(redisconn)

	workQueue = CreateWorkQueue(rabbitmqconn)
	if err := workQueue.Open(); err != nil {
		panic(err)
	}

<<<<<<< HEAD
	webhookDispatcher = NewWebhookDispatcher()
	progress = MustStartProgressFromEnv()
=======
	limiter = CreateLimiter(ctx, redisconn, 1*time.Second)

	// Create Webhook Handling
	webhookQueue := make(chan WebhookPayloadPackage, helper.GetEnvInt("TORBEY_WEBHOOK_PAYLOAD_LIMIT", 100))
	webhook := NewProcessWebhooksManager()
	webhook.Start(ctx, webhookQueue)

	webhookDispatcher = NewWebhookDispatcher(webhookQueue)

	progress = MustStartProgressFromEnv(ctx)
>>>>>>> 3228b500

	limiter = CreateLimiter(ctx, redisconn, 1*time.Second)

	wd, _ := os.Getwd()
	cachedir := filepath.Join(wd, "cache")

	tempdir := os.TempDir()

	cachedisk = diskv.New(diskv.Options{
		BasePath:     cachedir,
		TempDir:      tempdir,
		CacheSizeMax: 1000 * 1024 * 1024, // 1GB
	})
	slog.Debug("Initialized disk backed cache with a 1GB limit.", "cachedir", cachedir, "tempdir", tempdir)

<<<<<<< HEAD
	httpClient := NewCachingHTTPClient(cachedisk)

	cm := collector.NewManager(MaxParallelRuns)

	visitWorkers := CreateVisitWorkersPool(ctx, NumVisitWorkers, cm)

	router := http.NewServeMux()

	router.HandleFunc("GET /", func(w http.ResponseWriter, r *http.Request) {
		w.Header().Set("Content-Type", "text/plain")
		r.Body.Close()

		fmt.Fprint(w, "Hello from Tobey.")
	})

	router.HandleFunc("POST /", func(w http.ResponseWriter, r *http.Request) {
		body, _ := ioutil.ReadAll(r.Body)
		r.Body.Close()

		w.Header().Set("Content-Type", "application/json")
		slog.Debug("Handling incoming crawl request...")

		var req APIRequest
		err := json.Unmarshal(body, &req)
		if err != nil {
			slog.Error("Failed to parse incoming JSON.", "error", err)

			result := &APIError{
				Message: fmt.Sprintf("%s", err),
			}
			w.WriteHeader(http.StatusBadRequest)
			json.NewEncoder(w).Encode(result)
			return
		}
=======
	router := mux.NewRouter()
	router.Use(otelmux.Middleware("torbey-api"))
	addRoutes(router)
>>>>>>> 3228b500

		var runID uint32
		if req.RunID != "" {
			v, err := uuid.Parse(req.RunID)
			if err != nil {
				v, err := strconv.ParseUint(req.RunID, 10, 32)
				if err != nil {
					slog.Error("Failed to parse given run ID as UUID or number.", "run.id", req.RunID)

					result := &APIError{
						Message: fmt.Sprintf("Failed to parse given run ID (%s) as UUID or number.", req.RunID),
					}

					w.WriteHeader(http.StatusBadRequest)
					json.NewEncoder(w).Encode(result)
					return
				} else {
					runID = uint32(v)
				}
			} else {
				runID = v.ID()
			}
		} else {
			runID = uuid.New().ID()
		}

		// Ensure at least the URL host is in allowed domains, otherwise we'll
		// crawl the whole internet.
		var allowedDomains []string
		if req.Domains != nil {
			allowedDomains = req.Domains
		} else {
			p, _ := url.Parse(req.URL)
			allowedDomains = append(allowedDomains, p.Hostname())
		}

		c := collector.NewCollector(
			ctx,

			httpClient,

			runID,
			allowedDomains,

			// enqueue function, that will enqueue a single URL to
			// be crawled. The enqueue function is called whenever
			// a new URL is discovered by that Collector, i.e. by
			// looking at all links in a crawled page HTML.
			func(c *collector.Collector, url string) error {
				// Ensure we never publish a URL twice for a single run. Not only does
				// this help us not put unnecessary load on the queue, it also helps with
				// ensuring there will only (mostly) be one result for a page. There is a slight
				// chance that two processes enter this function with the same runID and url,
				// before one of them is finished.
				if !c.IsDomainAllowed(GetHostFromURL(url)) {
					slog.Debug("Not enqueuing visit, domain not allowed.", "run.id", c.ID, "url", url)
					return nil
				}
				if runStore.HasSeen(ctx, runID, url) {
					// Do not need to enqueue an URL that has already been crawled, and its response
					// can be served from cache.
					slog.Debug("Not enqueuing visit, URL already seen.", "run.id", c.ID, "url", url)
					return nil
				}

				slog.Debug("Publishing URL...", "run.id", c.ID, "url", url)
				err := workQueue.PublishURL(
					// Passing the crawl request ID, so when
					// consumed the URL is crawled by the matching
					// Collector.
					c.ID, // The collector's ID is the run ID.
					url,
					req.WebhookConfig,
				)
				if err == nil {
					runStore.Seen(ctx, runID, url)
				} else {
					slog.Error("Error enqueuing visit.", "run.id", c.ID, "url", url, "error", err)
				}
				return err
			},

			// visit function
			func(c *collector.Collector, url string) (bool, time.Duration, error) {
				ok, retryAfter, err := limiter(url)
				if err != nil {
					slog.Error("Error while checking rate limiter for message.", "run.id", c.ID, "url", url)
					return ok, retryAfter, err
				}
				if !ok {
					return ok, retryAfter, err
				}
				return ok, retryAfter, c.Scrape(url)
			},

			// collect function that is called once we have a
			// result. Uses the information provided in the original
			// crawl request, i.e. the WebhookConfig, that we have
			// received via the queued message.
			func(c *collector.Collector, res *collector.Response) {
				slog.Info("Collect suceeded.", "run.id", c.ID, "url", res.Request.URL, "response.body.length", len(res.Body), "response.status", res.StatusCode)

				if req.WebhookConfig != nil && req.WebhookConfig.Endpoint != "" {
					webhookDispatcher.Send(req.WebhookConfig, res)
				}
			},
		)

		// Provide workers access to the collector, through the collectors manager.
		cm.Add(runID, c, func(id uint32) {
			runStore.Clear(ctx, id)
		})

		c.EnqueueVisit(req.URL)
		c.EnqueueVisit(fmt.Sprintf("%s/sitemap.xml", strings.TrimRight(req.URL, "/")))

		result := &APIResponse{
			RunID: runID,
		}
		w.WriteHeader(http.StatusOK)
		json.NewEncoder(w).Encode(result)
	})

	slog.Debug("Starting HTTP server...", "port", "8080")

	server := &http.Server{
		Addr:    ":8080",
		Handler: router,
	}
	go func() {
		if err := server.ListenAndServe(); !errors.Is(err, http.ErrServerClosed) {
			slog.Error("HTTP server error.", "error", err)
		}
		slog.Info("Stopped serving new HTTP connections.")
	}()

	<-ctx.Done()
	slog.Info("Exiting...")
	stop() // Exit everything that took the context.

	slog.Debug("Cleaning up...")

	visitWorkers.Wait()
	slog.Debug("All visit workers stopped.")

	server.Shutdown(context.Background())

	if workQueue != nil {
		workQueue.Close()
	}
	if progress != nil {
		progress.Close()
	}
	if redisconn != nil {
		redisconn.Close()
	}
	if rabbitmqconn != nil {
		rabbitmqconn.Close()
	}
<<<<<<< HEAD
=======

	shutdown(ctx)

>>>>>>> 3228b500
}<|MERGE_RESOLUTION|>--- conflicted
+++ resolved
@@ -4,32 +4,25 @@
 	"context"
 	"encoding/json"
 	"errors"
-<<<<<<< HEAD
 	"fmt"
 	"io/ioutil"
+	"log"
 	"log/slog"
-=======
->>>>>>> 3228b500
 	"net/http"
 	"net/url"
 	"os"
 	"os/signal"
 	"path/filepath"
 	"strconv"
-	"strings"
 	"time"
-<<<<<<< HEAD
+	"tobey/helper"
 	"tobey/internal/collector"
-=======
-	"tobey/helper"
-	logger "tobey/logger"
->>>>>>> 3228b500
 
 	"github.com/google/uuid"
 	"github.com/peterbourgon/diskv"
 	amqp "github.com/rabbitmq/amqp091-go"
 	"github.com/redis/go-redis/v9"
-	"go.opentelemetry.io/contrib/instrumentation/github.com/gorilla/mux/otelmux"
+	_ "go.opentelemetry.io/contrib/instrumentation/net/http/otelhttp"
 	"go.opentelemetry.io/contrib/instrumentation/runtime"
 )
 
@@ -59,19 +52,16 @@
 )
 
 func main() {
-<<<<<<< HEAD
 	slog.Info("Tobey starting...")
 
+	if os.Getenv("TOBEY_DEBUG") == "true" {
+		Debug = true
+	}
 	if Debug {
 		slog.Info("Debug mode is on.")
 		slog.SetLogLoggerLevel(slog.LevelDebug)
 	}
-=======
->>>>>>> 3228b500
-
-	logger.InitLoggerDefault(helper.GetEnvString("LOG_LEVEL", "debug"))
-
-	log := logger.GetBaseLogger().WithField("Version", "0.0.3")
+
 	//todo add opentelemetry logging
 	log.Print("Tobey starting...")
 	ctx, stop := signal.NotifyContext(context.Background(), os.Interrupt)
@@ -98,12 +88,6 @@
 		panic(err)
 	}
 
-<<<<<<< HEAD
-	webhookDispatcher = NewWebhookDispatcher()
-	progress = MustStartProgressFromEnv()
-=======
-	limiter = CreateLimiter(ctx, redisconn, 1*time.Second)
-
 	// Create Webhook Handling
 	webhookQueue := make(chan WebhookPayloadPackage, helper.GetEnvInt("TORBEY_WEBHOOK_PAYLOAD_LIMIT", 100))
 	webhook := NewProcessWebhooksManager()
@@ -112,7 +96,6 @@
 	webhookDispatcher = NewWebhookDispatcher(webhookQueue)
 
 	progress = MustStartProgressFromEnv(ctx)
->>>>>>> 3228b500
 
 	limiter = CreateLimiter(ctx, redisconn, 1*time.Second)
 
@@ -128,7 +111,6 @@
 	})
 	slog.Debug("Initialized disk backed cache with a 1GB limit.", "cachedir", cachedir, "tempdir", tempdir)
 
-<<<<<<< HEAD
 	httpClient := NewCachingHTTPClient(cachedisk)
 
 	cm := collector.NewManager(MaxParallelRuns)
@@ -136,6 +118,7 @@
 	visitWorkers := CreateVisitWorkersPool(ctx, NumVisitWorkers, cm)
 
 	router := http.NewServeMux()
+	// TODO: Use otel's http mux.
 
 	router.HandleFunc("GET /", func(w http.ResponseWriter, r *http.Request) {
 		w.Header().Set("Content-Type", "text/plain")
@@ -150,6 +133,10 @@
 
 		w.Header().Set("Content-Type", "application/json")
 		slog.Debug("Handling incoming crawl request...")
+
+		// TODO: reenable
+		// ctx, span := tracer.Start(r.Context(), "handleItem", trace.WithAttributes(attribute.String("crawl_request", reqID)))
+		// defer span.End()
 
 		var req APIRequest
 		err := json.Unmarshal(body, &req)
@@ -163,11 +150,6 @@
 			json.NewEncoder(w).Encode(result)
 			return
 		}
-=======
-	router := mux.NewRouter()
-	router.Use(otelmux.Middleware("torbey-api"))
-	addRoutes(router)
->>>>>>> 3228b500
 
 		var runID uint32
 		if req.RunID != "" {
@@ -268,10 +250,15 @@
 			// crawl request, i.e. the WebhookConfig, that we have
 			// received via the queued message.
 			func(c *collector.Collector, res *collector.Response) {
-				slog.Info("Collect suceeded.", "run.id", c.ID, "url", res.Request.URL, "response.body.length", len(res.Body), "response.status", res.StatusCode)
-
+				slog.Info(
+					"Collect suceeded.",
+					"run.id", c.ID,
+					"url", res.Request.URL,
+					"response.body.length", len(res.Body),
+					"response.status", res.StatusCode,
+				)
 				if req.WebhookConfig != nil && req.WebhookConfig.Endpoint != "" {
-					webhookDispatcher.Send(req.WebhookConfig, res)
+					webhookDispatcher.Send(context.TODO(), req.WebhookConfig, res)
 				}
 			},
 		)
@@ -281,8 +268,19 @@
 			runStore.Clear(ctx, id)
 		})
 
+		progress.Update(ProgressUpdateMessagePackage{
+			context.WithoutCancel(ctx),
+			ProgressUpdateMessage{
+				PROGRESS_STAGE_NAME,
+				PROGRESS_STATE_QUEUED_FOR_CRAWLING,
+				runID,
+				req.URL,
+			},
+		})
+
+		// TODO sitemap should be ask from differente server
+		// c.EnqueueVisit(fmt.Sprintf("%s/sitemap.xml", strings.TrimRight(req.URL, "/")))
 		c.EnqueueVisit(req.URL)
-		c.EnqueueVisit(fmt.Sprintf("%s/sitemap.xml", strings.TrimRight(req.URL, "/")))
 
 		result := &APIResponse{
 			RunID: runID,
@@ -327,10 +325,6 @@
 	if rabbitmqconn != nil {
 		rabbitmqconn.Close()
 	}
-<<<<<<< HEAD
-=======
 
 	shutdown(ctx)
-
->>>>>>> 3228b500
 }