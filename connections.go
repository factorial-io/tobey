--- conflicted
+++ resolved
@@ -3,14 +3,10 @@
 import (
 	"context"
 	"fmt"
-<<<<<<< HEAD
 	"log/slog"
-=======
->>>>>>> 3228b500
 	"os"
 	"strconv"
 	"time"
-	logger "tobey/logger"
 
 	"github.com/cenkalti/backoff/v4"
 	"github.com/kos-v/dsnparser"
@@ -20,17 +16,11 @@
 )
 
 func maybeRedis(ctx context.Context) *redis.Client {
-	log := logger.GetBaseLogger()
-
 	rawdsn, ok := os.LookupEnv("TOBEY_REDIS_DSN")
 	if !ok {
 		return nil
 	}
-<<<<<<< HEAD
 	slog.Debug("Connecting to Redis...", "dsn", rawdsn)
-=======
-	log.Infof("Connecting to Redis with DSN (%s)...", rawdsn)
->>>>>>> 3228b500
 
 	dsn := dsnparser.Parse(rawdsn)
 	database, _ := strconv.Atoi(dsn.GetPath())
@@ -55,10 +45,7 @@
 		slog.Error("Ultimately failed retrying redis connection.", "error", err)
 		panic(err)
 	}
-<<<<<<< HEAD
 	slog.Debug("Connection to Redis established :)")
-=======
-	log.Print("Connection to Redis established :)")
 
 	// Enable tracing instrumentation.
 	if err := redisotel.InstrumentTracing(client); err != nil {
@@ -69,13 +56,10 @@
 	if err := redisotel.InstrumentMetrics(client); err != nil {
 		panic(err)
 	}
->>>>>>> 3228b500
 	return client
 }
 
 func maybeRabbitMQ(ctx context.Context) *amqp.Connection {
-	log := logger.GetBaseLogger()
-
 	dsn, ok := os.LookupEnv("TOBEY_RABBITMQ_DSN")
 	if !ok {
 		return nil
